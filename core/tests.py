from django.test import TestCase, Client as TestClient
from django.utils import timezone
from django.core.exceptions import ValidationError
from datetime import datetime, timedelta
from unittest.mock import patch
from .models import StripeSettings, Client, Pet, Booking, BookingPet, AdminEvent, SubOccurrence


class StripeSettingsModelTest(TestCase):
    def test_create_and_read_stripe_settings(self):
        """Test creating and reading StripeSettings model."""
        settings = StripeSettings.objects.create(
            stripe_secret_key='sk_test_123456789',
            is_live_mode=False
        )
        
        self.assertEqual(str(settings), "Stripe Settings (Test)")
        self.assertEqual(settings.stripe_secret_key, 'sk_test_123456789')
        self.assertFalse(settings.is_live_mode)
        
        # Test reading
        retrieved_settings = StripeSettings.objects.get(id=settings.id)
        self.assertEqual(retrieved_settings.stripe_secret_key, 'sk_test_123456789')


class ClientModelTest(TestCase):
    def test_create_and_read_client(self):
        """Test creating and reading Client model."""
        client = Client.objects.create(
            name='John Doe',
            email='john.doe@example.com',
            phone='+1234567890',
            address='123 Main St, Anytown, USA',
            notes='Regular customer',
            credit_cents=500,
            status='active',
            stripe_customer_id='cus_123456789'
        )
        
        self.assertEqual(str(client), 'John Doe')
        self.assertEqual(client.name, 'John Doe')
        self.assertEqual(client.email, 'john.doe@example.com')
        self.assertEqual(client.phone, '+1234567890')
        self.assertEqual(client.address, '123 Main St, Anytown, USA')
        self.assertEqual(client.notes, 'Regular customer')
        self.assertEqual(client.credit_cents, 500)
        self.assertEqual(client.status, 'active')
        self.assertEqual(client.stripe_customer_id, 'cus_123456789')
        
        # Test reading
        retrieved_client = Client.objects.get(id=client.id)
        self.assertEqual(retrieved_client.name, 'John Doe')


class PetModelTest(TestCase):
    def setUp(self):
        self.client = Client.objects.create(
            name='Jane Smith',
            email='jane.smith@example.com',
            phone='+0987654321',
            address='456 Oak Ave, Somewhere, USA',
            status='active'
        )
    
    def test_create_and_read_pet(self):
        """Test creating and reading Pet model."""
        pet = Pet.objects.create(
            client=self.client,
            name='Buddy',
            species='dog',
            breed='Golden Retriever',
            meds='None currently',
            behaviour='Friendly and energetic'
        )
        
        self.assertEqual(str(pet), 'Buddy (Jane Smith)')
        self.assertEqual(pet.client, self.client)
        self.assertEqual(pet.name, 'Buddy')
        self.assertEqual(pet.species, 'dog')
        self.assertEqual(pet.breed, 'Golden Retriever')
        self.assertEqual(pet.meds, 'None currently')
        self.assertEqual(pet.behaviour, 'Friendly and energetic')
        
        # Test reading
        retrieved_pet = Pet.objects.get(id=pet.id)
        self.assertEqual(retrieved_pet.name, 'Buddy')
        self.assertEqual(retrieved_pet.client.name, 'Jane Smith')


class BookingModelTest(TestCase):
    def setUp(self):
        self.client = Client.objects.create(
            name='Bob Wilson',
            email='bob.wilson@example.com',
            phone='+1122334455',
            address='789 Pine St, Elsewhere, USA',
            status='active'
        )
    
    def test_create_and_read_booking(self):
        """Test creating and reading Booking model."""
        start_time = timezone.now()
        end_time = start_time + timedelta(hours=1)
        
        booking = Booking.objects.create(
            client=self.client,
            service_code='WALK_1HR',
            service_name='1 Hour Dog Walk',
            service_label='Standard Walk',
            start_dt=start_time,
            end_dt=end_time,
            location='Downtown Park',
            dogs=2,
            status='confirmed',
            price_cents=2500,
            notes='Two dogs, both well-behaved',
            stripe_invoice_id='in_123456789',
            deleted=False
        )
        
        expected_str = f"1 Hour Dog Walk for Bob Wilson on {start_time.date()}"
        self.assertEqual(str(booking), expected_str)
        self.assertEqual(booking.client, self.client)
        self.assertEqual(booking.service_code, 'WALK_1HR')
        self.assertEqual(booking.service_name, '1 Hour Dog Walk')
        self.assertEqual(booking.service_label, 'Standard Walk')
        self.assertEqual(booking.start_dt, start_time)
        self.assertEqual(booking.end_dt, end_time)
        self.assertEqual(booking.location, 'Downtown Park')
        self.assertEqual(booking.dogs, 2)
        self.assertEqual(booking.status, 'confirmed')
        self.assertEqual(booking.price_cents, 2500)
        self.assertEqual(booking.notes, 'Two dogs, both well-behaved')
        self.assertEqual(booking.stripe_invoice_id, 'in_123456789')
        self.assertFalse(booking.deleted)
        
        # Test reading
        retrieved_booking = Booking.objects.get(id=booking.id)
        self.assertEqual(retrieved_booking.service_name, '1 Hour Dog Walk')


class BookingPetModelTest(TestCase):
    def setUp(self):
        self.client = Client.objects.create(
            name='Alice Green',
            email='alice.green@example.com',
            phone='+1555666777',
            address='321 Elm St, Nowhere, USA',
            status='active'
        )
        
        self.pet = Pet.objects.create(
            client=self.client,
            name='Max',
            species='dog',
            breed='Labrador'
        )
        
        start_time = timezone.now()
        end_time = start_time + timedelta(hours=1)
        
        self.booking = Booking.objects.create(
            client=self.client,
            service_code='WALK_30MIN',
            service_name='30 Minute Walk',
            service_label='Quick Walk',
            start_dt=start_time,
            end_dt=end_time,
            location='Neighborhood',
            status='pending'
        )
    
    def test_create_and_read_booking_pet(self):
        """Test creating and reading BookingPet model."""
        booking_pet = BookingPet.objects.create(
            booking=self.booking,
            pet=self.pet
        )
        
        expected_str = f"Max in 30 Minute Walk for Alice Green on {self.booking.start_dt.date()}"
        self.assertEqual(str(booking_pet), expected_str)
        self.assertEqual(booking_pet.booking, self.booking)
        self.assertEqual(booking_pet.pet, self.pet)
        
        # Test reading
        retrieved_booking_pet = BookingPet.objects.get(id=booking_pet.id)
        self.assertEqual(retrieved_booking_pet.pet.name, 'Max')
        self.assertEqual(retrieved_booking_pet.booking.service_name, '30 Minute Walk')


class AdminEventModelTest(TestCase):
    def test_create_and_read_admin_event(self):
        """Test creating and reading AdminEvent model."""
        due_time = timezone.now() + timedelta(days=3)
        
        event = AdminEvent.objects.create(
            due_dt=due_time,
            title='Follow up with new client',
            notes='Call to check satisfaction after first service'
        )
        
        expected_str = f"Follow up with new client (due {due_time.date()})"
        self.assertEqual(str(event), expected_str)
        self.assertEqual(event.due_dt, due_time)
        self.assertEqual(event.title, 'Follow up with new client')
        self.assertEqual(event.notes, 'Call to check satisfaction after first service')
        
        # Test reading
        retrieved_event = AdminEvent.objects.get(id=event.id)
        self.assertEqual(retrieved_event.title, 'Follow up with new client')


class SubOccurrenceModelTest(TestCase):
    def test_create_and_read_sub_occurrence(self):
        """Test creating and reading SubOccurrence model."""
        start_time = timezone.now()
        end_time = start_time + timedelta(days=30)
        
        sub = SubOccurrence.objects.create(
            stripe_subscription_id='sub_123456789',
            start_dt=start_time,
            end_dt=end_time,
            active=True
        )
        
        expected_str = f"Sub sub_123456789 ({start_time.date()} - {end_time.date()})"
        self.assertEqual(str(sub), expected_str)
        self.assertEqual(sub.stripe_subscription_id, 'sub_123456789')
        self.assertEqual(sub.start_dt, start_time)
        self.assertEqual(sub.end_dt, end_time)
        self.assertTrue(sub.active)
        
        # Test reading
        retrieved_sub = SubOccurrence.objects.get(id=sub.id)
        self.assertEqual(retrieved_sub.stripe_subscription_id, 'sub_123456789')
        self.assertTrue(retrieved_sub.active)


class ServiceMapTest(TestCase):
    """Test service mapping functionality."""
    
    def test_get_service_code_direct_match(self):
        """Test direct matching of service labels to codes."""
        from .service_map import get_service_code
        
        # Test exact matches
        self.assertEqual(get_service_code("walk"), "walk")
        self.assertEqual(get_service_code("daycare"), "daycare")
        self.assertEqual(get_service_code("home visit"), "home_visit")
        self.assertEqual(get_service_code("poop scoop"), "poop_scoop")
        self.assertEqual(get_service_code("overnight"), "overnight")
        
        # Test case insensitivity
        self.assertEqual(get_service_code("WALK"), "walk")
        self.assertEqual(get_service_code("DayCare"), "daycare")
        self.assertEqual(get_service_code("HOME VISIT"), "home_visit")
    
    def test_get_service_code_fuzzy_match(self):
        """Test fuzzy matching capabilities."""
        from .service_map import get_service_code
        
        # Test partial matches
        self.assertEqual(get_service_code("dog walking"), "walk")
        self.assertEqual(get_service_code("30 min walk"), "walk_30min")
        self.assertEqual(get_service_code("1 hour walking"), "walk_1hr")
        self.assertEqual(get_service_code("quick walking"), "walk_30min")
        
        # Test whitespace handling
        self.assertEqual(get_service_code("  home   visit  "), "home_visit")
        self.assertEqual(get_service_code("day care"), "daycare")
    
    def test_get_service_code_no_match(self):
        """Test behavior when no match is found."""
        from .service_map import get_service_code
        
        self.assertIsNone(get_service_code("nonexistent service"))
        self.assertIsNone(get_service_code(""))
        self.assertIsNone(get_service_code(None))
        self.assertIsNone(get_service_code(123))
    
    def test_get_service_display_name(self):
        """Test reverse lookup of display names from service codes."""
        from .service_map import get_service_display_name
        
        # Test existing mappings
        self.assertEqual(get_service_display_name("walk"), "Walk")
        self.assertEqual(get_service_display_name("daycare"), "Daycare")
        self.assertEqual(get_service_display_name("home_visit"), "Home Visit")
        self.assertEqual(get_service_display_name("poop_scoop"), "Poop Scoop")
        
        # Test case insensitivity
        self.assertEqual(get_service_display_name("WALK"), "Walk")
        self.assertEqual(get_service_display_name("HOME_VISIT"), "Home Visit")
        
        # Test unknown codes (should return formatted version)
        self.assertEqual(get_service_display_name("custom_service"), "Custom Service")
        self.assertEqual(get_service_display_name("unknown"), "Unknown")
    
    def test_get_service_display_name_edge_cases(self):
        """Test edge cases for display name lookup."""
        from .service_map import get_service_display_name
        
        self.assertEqual(get_service_display_name(""), "")
        self.assertEqual(get_service_display_name(None), "")
        self.assertEqual(get_service_display_name(123), "")
    
    def test_resolve_service_fields(self):
        """Test resolving service fields from label or code."""
        from .service_map import resolve_service_fields
        
        # Test with labels
        code, display = resolve_service_fields("walk")
        self.assertEqual(code, "walk")
        self.assertEqual(display, "Walk")
        
        code, display = resolve_service_fields("30 minute walk")
        self.assertEqual(code, "walk_30min")
        self.assertEqual(display, "30 Minute Walk")
        
        code, display = resolve_service_fields("overnight care")
        self.assertEqual(code, "overnight")
        self.assertEqual(display, "Overnight")
        
        # Test with codes (these should be treated as unknown labels first, then as codes)
        code, display = resolve_service_fields("custom_service_code")
        self.assertEqual(code, "custom_service_code")
        self.assertEqual(display, "Custom Service Code")
        
        # Test with existing service code that doesn't have a direct label mapping
        code, display = resolve_service_fields("poop_scoop")
        self.assertEqual(code, "poop_scoop")
        self.assertEqual(display, "Poop Scoop")
    
    def test_resolve_service_fields_edge_cases(self):
        """Test edge cases for resolve_service_fields."""
        from .service_map import resolve_service_fields
        
        code, display = resolve_service_fields("")
        self.assertEqual(code, "")
        self.assertEqual(display, "")
        
        code, display = resolve_service_fields(None)
        self.assertEqual(code, "")
        self.assertEqual(display, "")


class DomainRulesTest(TestCase):
    """Test domain rules functionality."""
    
    def test_is_overnight_positive_cases(self):
        """Test positive cases for overnight detection."""
        from .domain_rules import is_overnight
        
        # Test the acceptance criteria
        self.assertTrue(is_overnight("Overnight Walk"))
        
        # Test various overnight-related labels
        self.assertTrue(is_overnight("overnight"))
        self.assertTrue(is_overnight("Overnight"))
        self.assertTrue(is_overnight("OVERNIGHT"))
        self.assertTrue(is_overnight("overnight care"))
        self.assertTrue(is_overnight("Overnight Care"))
        self.assertTrue(is_overnight("overnight stay"))
        self.assertTrue(is_overnight("overnight boarding"))
        self.assertTrue(is_overnight("late night overnight walk"))
        
        # Test with service codes
        self.assertTrue(is_overnight("overnight_walk"))
        self.assertTrue(is_overnight("overnight_care"))
        self.assertTrue(is_overnight("service_overnight"))
        
        # Test whitespace handling
        self.assertTrue(is_overnight("  overnight  "))
        self.assertTrue(is_overnight("overnight   walk"))
    
    def test_is_overnight_negative_cases(self):
        """Test negative cases for overnight detection."""
        from .domain_rules import is_overnight
        
        # Test regular services
        self.assertFalse(is_overnight("walk"))
        self.assertFalse(is_overnight("daycare"))
        self.assertFalse(is_overnight("home visit"))
        self.assertFalse(is_overnight("poop scoop"))
        self.assertFalse(is_overnight("pickup"))
        self.assertFalse(is_overnight("30 minute walk"))
        self.assertFalse(is_overnight("1 hour walk"))
        self.assertFalse(is_overnight("pack walk"))
        self.assertFalse(is_overnight("weekly walk"))
        
        # Test partial matches that shouldn't match
        self.assertFalse(is_overnight("over"))
        self.assertFalse(is_overnight("night"))
        self.assertFalse(is_overnight("day walk"))
        self.assertFalse(is_overnight("morning walk"))
    
    def test_is_overnight_edge_cases(self):
        """Test edge cases for overnight detection."""
        from .domain_rules import is_overnight
        
        self.assertFalse(is_overnight(""))
        self.assertFalse(is_overnight(None))
        self.assertFalse(is_overnight(123))
        self.assertFalse(is_overnight([]))
    
    def test_service_integration(self):
        """Test integration between service mapping and domain rules."""
        from .service_map import get_service_code, resolve_service_fields
        from .domain_rules import is_overnight
        
        # Test overnight service mapping and detection
        service_code = get_service_code("overnight walk")
        self.assertEqual(service_code, "overnight_walk")
        self.assertTrue(is_overnight("overnight walk"))
        self.assertTrue(is_overnight(service_code))
        
        # Test resolve_service_fields with overnight services
        code, display = resolve_service_fields("overnight care")
        self.assertEqual(code, "overnight")
        self.assertTrue(is_overnight(code))
        self.assertTrue(is_overnight(display))
        
        # Test non-overnight services
        code, display = resolve_service_fields("30 minute walk")
        self.assertEqual(code, "walk_30min") 
        self.assertFalse(is_overnight(code))
        self.assertFalse(is_overnight(display))


class StripeKeyManagerTest(TestCase):
    """Test stripe key manager functionality."""
    
    def setUp(self):
        # Clear any existing StripeSettings
        from .models import StripeSettings
        StripeSettings.objects.all().delete()
    
    def test_get_stripe_key_none_when_empty(self):
        """Test get_stripe_key returns None when no key is configured."""
        from .stripe_key_manager import get_stripe_key
        
        # Ensure no environment variable
        import os
        old_env = os.environ.get('STRIPE_SECRET_KEY')
        if 'STRIPE_SECRET_KEY' in os.environ:
            del os.environ['STRIPE_SECRET_KEY']
        
        try:
            result = get_stripe_key()
            self.assertIsNone(result)
        finally:
            # Restore environment
            if old_env is not None:
                os.environ['STRIPE_SECRET_KEY'] = old_env
    
    def test_get_stripe_key_from_env(self):
        """Test get_stripe_key reads from environment variable first."""
        import os
        from .stripe_key_manager import get_stripe_key
        
        old_env = os.environ.get('STRIPE_SECRET_KEY')
        os.environ['STRIPE_SECRET_KEY'] = 'sk_test_env_key'
        
        try:
            result = get_stripe_key()
            self.assertEqual(result, 'sk_test_env_key')
        finally:
            # Restore environment
            if old_env is not None:
                os.environ['STRIPE_SECRET_KEY'] = old_env
            else:
                if 'STRIPE_SECRET_KEY' in os.environ:
                    del os.environ['STRIPE_SECRET_KEY']
    
    def test_get_stripe_key_from_db(self):
        """Test get_stripe_key falls back to database when env is empty."""
        import os
        from .stripe_key_manager import get_stripe_key
        from .models import StripeSettings
        
        # Ensure no environment variable
        old_env = os.environ.get('STRIPE_SECRET_KEY')
        if 'STRIPE_SECRET_KEY' in os.environ:
            del os.environ['STRIPE_SECRET_KEY']
        
        try:
            # Create DB entry
            StripeSettings.objects.create(
                stripe_secret_key='sk_test_db_key',
                is_live_mode=False
            )
            
            result = get_stripe_key()
            self.assertEqual(result, 'sk_test_db_key')
        finally:
            # Restore environment
            if old_env is not None:
                os.environ['STRIPE_SECRET_KEY'] = old_env
    
    def test_get_key_status_not_configured(self):
        """Test get_key_status returns configured=False when no key."""
        from .stripe_key_manager import get_key_status
        
        # Ensure no key configured
        import os
        old_env = os.environ.get('STRIPE_SECRET_KEY')
        if 'STRIPE_SECRET_KEY' in os.environ:
            del os.environ['STRIPE_SECRET_KEY']
        
        try:
            result = get_key_status()
            self.assertEqual(result, {
                'configured': False,
                'mode': None
            })
        finally:
            if old_env is not None:
                os.environ['STRIPE_SECRET_KEY'] = old_env
    
    def test_get_key_status_test_mode(self):
        """Test get_key_status returns mode='test' for test keys."""
        from .stripe_key_manager import get_key_status
        from .models import StripeSettings
        
        StripeSettings.objects.create(
            stripe_secret_key='sk_test_123456789',
            is_live_mode=False
        )
        
        result = get_key_status()
        self.assertEqual(result, {
            'configured': True,
            'mode': 'test'
        })
    
    def test_get_key_status_live_mode(self):
        """Test get_key_status returns mode='live' for live keys."""
        from .stripe_key_manager import get_key_status
        from .models import StripeSettings
        
        StripeSettings.objects.create(
            stripe_secret_key='sk_live_987654321',
            is_live_mode=True
        )
        
        result = get_key_status()
        self.assertEqual(result, {
            'configured': True,
            'mode': 'live'
        })
    
    def test_update_stripe_key_creates_record(self):
        """Test update_stripe_key creates a new record when none exists."""
        from .stripe_key_manager import update_stripe_key, get_stripe_key
        from .models import StripeSettings
        
        update_stripe_key('sk_test_new_key_123')
        
        # Verify it was saved
        key = get_stripe_key()
        self.assertEqual(key, 'sk_test_new_key_123')
        
        # Verify model fields
        settings = StripeSettings.objects.first()
        self.assertEqual(settings.stripe_secret_key, 'sk_test_new_key_123')
        self.assertFalse(settings.is_live_mode)
    
    def test_update_stripe_key_updates_existing(self):
        """Test update_stripe_key updates existing record."""
        from .stripe_key_manager import update_stripe_key, get_stripe_key
        from .models import StripeSettings
        
        # Create initial record
        StripeSettings.objects.create(
            stripe_secret_key='sk_test_old_key',
            is_live_mode=False
        )
        
        # Update it
        update_stripe_key('sk_live_new_key_456')
        
        # Verify it was updated
        key = get_stripe_key()
        self.assertEqual(key, 'sk_live_new_key_456')
        
        # Verify only one record exists and it's updated
        settings = StripeSettings.objects.get()  # Should not raise MultipleObjectsReturned
        self.assertEqual(settings.stripe_secret_key, 'sk_live_new_key_456')
        self.assertTrue(settings.is_live_mode)
    
    def test_update_stripe_key_validation(self):
        """Test update_stripe_key validates input."""
        from .stripe_key_manager import update_stripe_key
        
        with self.assertRaises(ValueError):
            update_stripe_key("")
        
        with self.assertRaises(ValueError):
            update_stripe_key("   ")
        
        with self.assertRaises(ValueError):
            update_stripe_key(None)


class StripeIntegrationTest(TestCase):
    """Test Stripe integration functionality."""

    def setUp(self):
        """Set up test data."""
        self.client = Client.objects.create(
            name='Test Client',
            email='test@example.com',
            phone='+1234567890',
            address='123 Test St, Test City, TS 12345',
            status='active'
        )

    def test_list_booking_services(self):
        """Test list_booking_services returns static service catalog."""
        from .stripe_integration import list_booking_services
        
        services = list_booking_services()
        
        # Should return 8 services
        self.assertEqual(len(services), 8)
        
        # Check first service structure
        service = services[0]
        expected_keys = {'service_code', 'display_name', 'amount_cents', 'product_id', 'price_id'}
        self.assertEqual(set(service.keys()), expected_keys)
        
        # Check specific values for first service
        self.assertEqual(service['service_code'], 'WALK_30MIN')
        self.assertEqual(service['display_name'], '30 Minute Dog Walk')
        self.assertEqual(service['amount_cents'], 2000)
        self.assertEqual(service['product_id'], 'prod_walk_30min')
        self.assertEqual(service['price_id'], 'price_walk_30min')
        
        # Verify all services have valid data
        for svc in services:
            self.assertIsInstance(svc['service_code'], str)
            self.assertIsInstance(svc['display_name'], str)
            self.assertIsInstance(svc['amount_cents'], int)
            self.assertIsInstance(svc['product_id'], str)
            self.assertIsInstance(svc['price_id'], str)
            self.assertGreater(svc['amount_cents'], 0)

    def test_open_invoice_smart_test_mode(self):
        """Test open_invoice_smart returns correct URL for test mode."""
        from .stripe_integration import open_invoice_smart
        from .models import StripeSettings
        
        # Set up test mode key
        StripeSettings.objects.create(
            stripe_secret_key='sk_test_123456789',
            is_live_mode=False
        )
        
        invoice_id = 'in_test123'
        url = open_invoice_smart(invoice_id)
        
        expected_url = f"https://dashboard.stripe.com/test/invoices/{invoice_id}"
        self.assertEqual(url, expected_url)

    def test_open_invoice_smart_live_mode(self):
        """Test open_invoice_smart returns correct URL for live mode."""
        from .stripe_integration import open_invoice_smart
        from .models import StripeSettings
        
        # Set up live mode key
        StripeSettings.objects.create(
            stripe_secret_key='sk_live_987654321',
            is_live_mode=True
        )
        
        invoice_id = 'in_live123'
        url = open_invoice_smart(invoice_id)
        
        expected_url = f"https://dashboard.stripe.com/invoices/{invoice_id}"
        self.assertEqual(url, expected_url)

    def test_open_invoice_smart_no_key_configured(self):
        """Test open_invoice_smart raises error when no key configured."""
        from .stripe_integration import open_invoice_smart
        
        with self.assertRaises(RuntimeError) as context:
            open_invoice_smart('in_test123')
        
        self.assertIn('Stripe API key not configured', str(context.exception))

    def test_ensure_customer_no_key_configured(self):
        """Test ensure_customer raises error when no key configured."""
        from .stripe_integration import ensure_customer
        
        with self.assertRaises(RuntimeError) as context:
            ensure_customer(self.client)
        
        self.assertIn('Stripe API key not configured', str(context.exception))

    def test_create_or_reuse_draft_invoice_no_key_configured(self):
        """Test create_or_reuse_draft_invoice raises error when no key configured."""
        from .stripe_integration import create_or_reuse_draft_invoice
        
        with self.assertRaises(RuntimeError) as context:
            create_or_reuse_draft_invoice(self.client)
        
        self.assertIn('Stripe API key not configured', str(context.exception))

    def test_push_invoice_items_from_booking_no_key_configured(self):
        """Test push_invoice_items_from_booking raises error when no key configured."""
        from .stripe_integration import push_invoice_items_from_booking
        from datetime import datetime
        from django.utils import timezone
        
        booking = Booking.objects.create(
            client=self.client,
            service_code='WALK_1HR',
            service_name='1 Hour Dog Walk',
            service_label='Standard Walk',
            start_dt=timezone.now(),
            end_dt=timezone.now(),
            location='Test Park',
            price_cents=3500,
            status='confirmed'
        )
        
        with self.assertRaises(RuntimeError) as context:
            push_invoice_items_from_booking(booking, 'in_test123')
        
        self.assertIn('Stripe API key not configured', str(context.exception))


class StripeIntegrationMockedTest(TestCase):
    """Test Stripe integration with mocked Stripe calls."""

    def setUp(self):
        """Set up test data."""
        from .models import StripeSettings
        
        self.client = Client.objects.create(
            name='Test Client',
            email='test@example.com',
            phone='+1234567890',
            address='123 Test St, Test City, TS 12345',
            status='active'
        )
        
        # Set up test Stripe key
        StripeSettings.objects.create(
            stripe_secret_key='sk_test_123456789',
            is_live_mode=False
        )

    def test_ensure_customer_creates_new_customer(self):
        """Test ensure_customer creates new Stripe customer."""
        from unittest.mock import patch, MagicMock
        from .stripe_integration import ensure_customer
        
        # Mock Stripe customer creation
        mock_customer = MagicMock()
        mock_customer.id = 'cus_test123'
        
        with patch('stripe.Customer.list') as mock_list, \
             patch('stripe.Customer.create') as mock_create:
            
            # No existing customers
            mock_list.return_value.data = []
            mock_create.return_value = mock_customer
            
            customer_id = ensure_customer(self.client)
            
            self.assertEqual(customer_id, 'cus_test123')
            self.client.refresh_from_db()
            self.assertEqual(self.client.stripe_customer_id, 'cus_test123')
            
            # Verify create was called with correct parameters
            mock_create.assert_called_once_with(
                email='test@example.com',
                name='Test Client',
                phone='+1234567890',
                metadata={
                    'client_id': str(self.client.id),
                    'source': 'NewFarmDogWalkingApp'
                }
            )

    def test_ensure_customer_finds_existing_customer(self):
        """Test ensure_customer finds existing Stripe customer by email."""
        from unittest.mock import patch, MagicMock
        from .stripe_integration import ensure_customer
        
        # Mock existing customer
        mock_customer = MagicMock()
        mock_customer.id = 'cus_existing123'
        
        with patch('stripe.Customer.list') as mock_list:
            mock_list.return_value.data = [mock_customer]
            
            customer_id = ensure_customer(self.client)
            
            self.assertEqual(customer_id, 'cus_existing123')
            self.client.refresh_from_db()
            self.assertEqual(self.client.stripe_customer_id, 'cus_existing123')

    def test_ensure_customer_updates_from_existing_id(self):
        """Test ensure_customer verifies and normalizes from existing stripe_customer_id."""
        from unittest.mock import patch, MagicMock
        from .stripe_integration import ensure_customer
        
        # Set existing customer ID
        self.client.stripe_customer_id = 'cus_existing456'
        self.client.save()
        
        # Mock Stripe customer with normalized data
        mock_customer = MagicMock()
        mock_customer.id = 'cus_existing456'
        mock_customer.deleted = False
        mock_customer.phone = '+9876543210'  # Different phone
        mock_customer.address = MagicMock()
        mock_customer.address.line1 = '456 Updated St'
        mock_customer.address.line2 = 'Apt 2B'
        mock_customer.address.city = 'Updated City'
        mock_customer.address.state = 'UC'
        mock_customer.address.postal_code = '54321'
        mock_customer.address.country = 'US'
        
        with patch('stripe.Customer.retrieve') as mock_retrieve:
            mock_retrieve.return_value = mock_customer
            
            customer_id = ensure_customer(self.client)
            
            self.assertEqual(customer_id, 'cus_existing456')
            self.client.refresh_from_db()
            
            # Check that phone and address were normalized
            self.assertEqual(self.client.phone, '+9876543210')
            self.assertEqual(self.client.address, '456 Updated St, Apt 2B, Updated City, UC, 54321, US')

    def test_create_or_reuse_draft_invoice_creates_new(self):
        """Test create_or_reuse_draft_invoice creates new draft invoice."""
        from unittest.mock import patch, MagicMock
        from .stripe_integration import create_or_reuse_draft_invoice
        
        # Mock customer creation and invoice creation
        mock_customer = MagicMock()
        mock_customer.id = 'cus_test123'
        mock_invoice = MagicMock()
        mock_invoice.id = 'in_draft123'
        
        with patch('stripe.Customer.list') as mock_customer_list, \
             patch('stripe.Customer.create') as mock_customer_create, \
             patch('stripe.Invoice.list') as mock_invoice_list, \
             patch('stripe.Invoice.create') as mock_invoice_create:
            
            mock_customer_list.return_value.data = []
            mock_customer_create.return_value = mock_customer
            mock_invoice_list.return_value.data = []  # No existing draft
            mock_invoice_create.return_value = mock_invoice
            
            invoice_id = create_or_reuse_draft_invoice(self.client)
            
            self.assertEqual(invoice_id, 'in_draft123')
            
            # Verify invoice create was called
            mock_invoice_create.assert_called_once_with(
                customer='cus_test123',
                auto_advance=False,
                metadata={
                    'client_id': str(self.client.id),
                    'source': 'NewFarmDogWalkingApp'
                }
            )

    def test_create_or_reuse_draft_invoice_reuses_existing(self):
        """Test create_or_reuse_draft_invoice reuses existing draft."""
        from unittest.mock import patch, MagicMock
        from .stripe_integration import create_or_reuse_draft_invoice
        
        # Set existing customer ID
        self.client.stripe_customer_id = 'cus_test123'
        self.client.save()
        
        # Mock existing customer and draft invoice
        mock_customer = MagicMock()
        mock_customer.id = 'cus_test123'
        mock_customer.deleted = False
        mock_customer.phone = None
        mock_customer.address = None
        mock_invoice = MagicMock()
        mock_invoice.id = 'in_existing_draft'
        
        with patch('stripe.Customer.retrieve') as mock_customer_retrieve, \
             patch('stripe.Invoice.list') as mock_invoice_list:
            
            mock_customer_retrieve.return_value = mock_customer
            mock_invoice_list.return_value.data = [mock_invoice]
            
            invoice_id = create_or_reuse_draft_invoice(self.client)
            
            self.assertEqual(invoice_id, 'in_existing_draft')

    def test_push_invoice_items_from_booking(self):
        """Test push_invoice_items_from_booking creates invoice item."""
        from unittest.mock import patch, MagicMock
        from .stripe_integration import push_invoice_items_from_booking
        from django.utils import timezone
        
        # Set up booking and client with Stripe customer ID
        self.client.stripe_customer_id = 'cus_test123'
        self.client.save()
        
        booking = Booking.objects.create(
            client=self.client,
            service_code='WALK_1HR',
            service_name='1 Hour Dog Walk',
            service_label='Standard Walk',
            start_dt=timezone.now(),
            end_dt=timezone.now(),
            location='Test Park',
            price_cents=3500,
            status='confirmed'
        )
        
        with patch('stripe.InvoiceItem.create') as mock_create:
            push_invoice_items_from_booking(booking, 'in_test123')
            
            # Verify invoice item was created with correct parameters
            mock_create.assert_called_once_with(
                customer='cus_test123',
                invoice='in_test123',
                amount=3500,
                currency='usd',
                description=f"1 Hour Dog Walk - {booking.start_dt.strftime('%Y-%m-%d %H:%M')}",
                metadata={
                    'booking_id': str(booking.id),
                    'service_code': 'WALK_1HR',
                    'source': 'NewFarmDogWalkingApp'
                }
            )


class ClientCreditTest(TestCase):
    """Test client credit management functionality."""
    
    def setUp(self):
        """Set up test data."""
        self.client = Client.objects.create(
            name='Credit Test Client',
            email='credit@example.com',
            phone='+1234567890',
            address='123 Credit St, Test City, TS 12345',
            credit_cents=1000,  # Start with $10.00 credit
            status='active'
        )
    
    def test_get_client_credit(self):
        """Test get_client_credit returns correct credit amount."""
        from .credit import get_client_credit
        
        credit = get_client_credit(self.client)
        self.assertEqual(credit, 1000)
        
        # Test with zero credit client
        zero_client = Client.objects.create(
            name='Zero Credit Client',
            email='zero@example.com',
            phone='+1234567890',
            address='123 Zero St, Test City, TS 12345',
            status='active'
        )
        
        credit = get_client_credit(zero_client)
        self.assertEqual(credit, 0)
    
    def test_use_client_credit_exact_amount(self):
        """Test using exact credit amount."""
        from .credit import use_client_credit, get_client_credit
        
        # Use exact amount
        use_client_credit(self.client, 1000)
        
        # Verify credit is now zero
        self.client.refresh_from_db()
        self.assertEqual(self.client.credit_cents, 0)
        self.assertEqual(get_client_credit(self.client), 0)
    
    def test_use_client_credit_partial_amount(self):
        """Test using partial credit amount."""
        from .credit import use_client_credit, get_client_credit
        
        # Use partial amount
        use_client_credit(self.client, 300)
        
        # Verify remaining credit
        self.client.refresh_from_db()
        self.assertEqual(self.client.credit_cents, 700)
        self.assertEqual(get_client_credit(self.client), 700)
        
        # Use more partial amount
        use_client_credit(self.client, 200)
        
        # Verify remaining credit
        self.client.refresh_from_db()
        self.assertEqual(self.client.credit_cents, 500)
        self.assertEqual(get_client_credit(self.client), 500)
    
    def test_use_client_credit_zero_amount(self):
        """Test using zero credit amount (no-op)."""
        from .credit import use_client_credit, get_client_credit
        
        original_credit = self.client.credit_cents
        
        # Use zero amount - should be no-op
        use_client_credit(self.client, 0)
        
        # Verify credit unchanged
        self.client.refresh_from_db()
        self.assertEqual(self.client.credit_cents, original_credit)
        self.assertEqual(get_client_credit(self.client), original_credit)
    
    def test_use_client_credit_insufficient_funds(self):
        """Test using more credit than available raises ValidationError."""
        from .credit import use_client_credit
        
        with self.assertRaises(ValidationError) as context:
            use_client_credit(self.client, 1500)  # More than 1000 available
        
        error_message = str(context.exception.message)
        self.assertIn("Insufficient credit", error_message)
        self.assertIn("Available: 1000 cents", error_message)
        self.assertIn("Requested: 1500 cents", error_message)
        
        # Verify credit unchanged
        self.client.refresh_from_db()
        self.assertEqual(self.client.credit_cents, 1000)
    
    def test_use_client_credit_zero_balance(self):
        """Test using credit when client has zero balance."""
        from .credit import use_client_credit
        
        # Create client with zero balance
        zero_client = Client.objects.create(
            name='Zero Balance Client',
            email='zerobal@example.com',
            phone='+1234567890',
            address='123 Zero Balance St, Test City, TS 12345',
            credit_cents=0,
            status='active'
        )
        
        with self.assertRaises(ValidationError) as context:
            use_client_credit(zero_client, 1)
        
        error_message = str(context.exception.message)
        self.assertIn("Insufficient credit", error_message)
        self.assertIn("Available: 0 cents", error_message)
        self.assertIn("Requested: 1 cents", error_message)
    
    def test_use_client_credit_negative_amount_validation(self):
        """Test using negative credit amount raises ValueError."""
        from .credit import use_client_credit
        
        with self.assertRaises(ValueError) as context:
            use_client_credit(self.client, -100)
        
        self.assertEqual(str(context.exception), "amount_cents must be non-negative")
        
        # Verify credit unchanged
        self.client.refresh_from_db()
        self.assertEqual(self.client.credit_cents, 1000)
    
    def test_use_client_credit_non_integer_validation(self):
        """Test using non-integer credit amount raises ValueError."""
        from .credit import use_client_credit
        
        with self.assertRaises(ValueError) as context:
            use_client_credit(self.client, "100")
        
        self.assertEqual(str(context.exception), "amount_cents must be an integer")
        
        with self.assertRaises(ValueError) as context:
            use_client_credit(self.client, 100.5)
        
        self.assertEqual(str(context.exception), "amount_cents must be an integer")
        
        # Verify credit unchanged
        self.client.refresh_from_db()
        self.assertEqual(self.client.credit_cents, 1000)
    
    def test_use_client_credit_atomicity(self):
        """Test that credit operations are atomic and persistent."""
        from .credit import use_client_credit, get_client_credit
        
        # Use credit in multiple operations
        use_client_credit(self.client, 100)
        self.client.refresh_from_db()
        self.assertEqual(self.client.credit_cents, 900)
        
        use_client_credit(self.client, 200)
        self.client.refresh_from_db()
        self.assertEqual(self.client.credit_cents, 700)
        
        # Verify the changes persist
        retrieved_client = Client.objects.get(id=self.client.id)
        self.assertEqual(retrieved_client.credit_cents, 700)
        self.assertEqual(get_client_credit(retrieved_client), 700)
    
    def test_use_client_credit_updates_instance(self):
        """Test that the client instance is updated after credit use."""
        from .credit import use_client_credit
        
        original_credit = self.client.credit_cents
        self.assertEqual(original_credit, 1000)
        
        # Use credit
        use_client_credit(self.client, 300)
        
        # The instance should be updated without refresh_from_db()
        self.assertEqual(self.client.credit_cents, 700)
        
        # Verify database also updated
        db_client = Client.objects.get(id=self.client.id)
        self.assertEqual(db_client.credit_cents, 700)


<<<<<<< HEAD
class WebViewsTest(TestCase):
    """Test web views for client management and booking creation."""
    
    def setUp(self):
        """Set up test data."""
        self.test_client = TestClient()
        self.client_data = {
            'name': 'Test Client',
            'email': 'test@example.com',
            'phone': '+1234567890',
            'address': '123 Test St, Test City, TS 12345',
            'notes': 'Test client notes',
            'status': 'active',
            'credit_cents': 5000
        }
        self.client_obj = Client.objects.create(**self.client_data)
    
    def test_client_list_get(self):
        """Test client list GET request shows clients and form."""
        response = self.test_client.get('/clients/')
        
        self.assertEqual(response.status_code, 200)
        self.assertContains(response, 'Test Client')
        self.assertContains(response, 'test@example.com')
        self.assertContains(response, '$50.00')  # Credit display
        self.assertContains(response, 'Create New Client')
    
    def test_client_list_post_success(self):
        """Test successful client creation via POST."""
        new_client_data = {
            'name': 'New Client',
            'email': 'new@example.com',
            'phone': '+0987654321',
            'address': '456 New St, New City, NS 54321',
            'notes': 'New client notes'
        }
        
        response = self.test_client.post('/clients/', new_client_data)
        
        # Should redirect to client list
        self.assertEqual(response.status_code, 302)
        self.assertEqual(response.url, '/clients/')
        
        # Verify client was created
        new_client = Client.objects.get(email='new@example.com')
        self.assertEqual(new_client.name, 'New Client')
        self.assertEqual(new_client.status, 'active')
        self.assertEqual(new_client.credit_cents, 0)  # Default
    
    def test_client_list_post_missing_required_fields(self):
        """Test client creation fails with missing required fields."""
        # Missing email
        response = self.test_client.post('/clients/', {
            'name': 'Test Name',
            'phone': '+1234567890'
        })
        
        self.assertEqual(response.status_code, 200)  # Renders form with error
        
        # Verify no client was created
        self.assertFalse(Client.objects.filter(name='Test Name').exists())
    
    def test_client_add_credit_success(self):
        """Test successful credit addition."""
        response = self.test_client.post(f'/clients/{self.client_obj.id}/credit/', {
            'credit_amount': '25.50'
        })
        
        self.assertEqual(response.status_code, 200)
        response_data = response.json()
        self.assertTrue(response_data['success'])
        self.assertIn('Added $25.50 credit', response_data['message'])
        self.assertEqual(response_data['new_balance_cents'], 7550)  # 5000 + 2550
        self.assertEqual(response_data['new_balance_aud'], 75.50)
        
        # Verify database was updated
        self.client_obj.refresh_from_db()
        self.assertEqual(self.client_obj.credit_cents, 7550)
    
    def test_client_add_credit_invalid_amount(self):
        """Test credit addition with invalid amount."""
        response = self.test_client.post(f'/clients/{self.client_obj.id}/credit/', {
            'credit_amount': 'invalid'
        })
        
        self.assertEqual(response.status_code, 400)
        response_data = response.json()
        self.assertIn('error', response_data)
        self.assertIn('Invalid credit amount', response_data['error'])
    
    def test_client_add_credit_negative_amount(self):
        """Test credit addition with negative amount."""
        response = self.test_client.post(f'/clients/{self.client_obj.id}/credit/', {
            'credit_amount': '-10.00'
        })
        
        self.assertEqual(response.status_code, 400)
        response_data = response.json()
        self.assertIn('error', response_data)
        self.assertIn('Credit amount must be positive', response_data['error'])
    
    def test_client_add_credit_nonexistent_client(self):
        """Test credit addition for nonexistent client returns 404."""
        response = self.test_client.post('/clients/999/credit/', {
            'credit_amount': '10.00'
        })
        
        self.assertEqual(response.status_code, 404)
    
    def test_booking_create_batch_get(self):
        """Test booking creation form GET request."""
        response = self.test_client.get('/bookings/create-batch/')
        
        self.assertEqual(response.status_code, 200)
        self.assertContains(response, 'Create Batch Bookings')
        self.assertContains(response, 'Test Client')
        self.assertContains(response, 'Credit: $50.00')
        self.assertContains(response, '30 Minute Dog Walk')
        self.assertContains(response, 'Basic Dog Grooming')
    
    @patch('core.views.create_bookings_with_billing')
    @patch('core.views.open_invoice_smart')
    def test_booking_create_batch_post_success(self, mock_open_invoice, mock_create_bookings):
        """Test successful booking batch creation."""
        # Mock the service functions
        mock_create_bookings.return_value = {
            'created_ids': [1, 2],
            'invoice_id': 'in_test123',
            'total_credit_used': 3500
        }
        mock_open_invoice.return_value = 'https://dashboard.stripe.com/test/invoices/in_test123'
        
        booking_data = {
            'client_id': str(self.client_obj.id),
            'row_count': '1',
            'service_label_0': '1 Hour Dog Walk',
            'start_dt_0': '2025-09-20T10:00',
            'end_dt_0': '2025-09-20T11:00',
            'location_0': 'Central Park',
            'dogs_0': '2',
            'price_cents_0': '3500',
            'notes_0': 'Regular walk'
        }
        
        response = self.test_client.post('/bookings/create-batch/', booking_data)
        
        self.assertEqual(response.status_code, 200)
        self.assertContains(response, 'Booking Creation Results')
        self.assertContains(response, 'Created <strong>2</strong> booking(s)')
        self.assertContains(response, '$35.00 AUD')  # Credit used
        self.assertContains(response, 'https://dashboard.stripe.com/test/invoices/in_test123')
        
        # Verify the service was called correctly
        mock_create_bookings.assert_called_once()
        args, kwargs = mock_create_bookings.call_args
        client_arg, rows_arg = args
        
        self.assertEqual(client_arg.id, self.client_obj.id)
        self.assertEqual(len(rows_arg), 1)
        
        row = rows_arg[0]
        self.assertEqual(row['service_label'], '1 Hour Dog Walk')
        self.assertEqual(row['location'], 'Central Park')
        self.assertEqual(row['dogs'], 2)
        self.assertEqual(row['price_cents'], 3500)
        self.assertEqual(row['notes'], 'Regular walk')
    
    @patch('core.views.create_bookings_with_billing')
    def test_booking_create_batch_post_no_invoice(self, mock_create_bookings):
        """Test booking batch creation with no invoice (fully covered by credit)."""
        mock_create_bookings.return_value = {
            'created_ids': [1],
            'invoice_id': None,
            'total_credit_used': 2000
        }
        
        booking_data = {
            'client_id': str(self.client_obj.id),
            'row_count': '1',
            'service_label_0': '30 Minute Dog Walk',
            'start_dt_0': '2025-09-20T10:00',
            'end_dt_0': '2025-09-20T10:30',
            'price_cents_0': '2000',
        }
        
        response = self.test_client.post('/bookings/create-batch/', booking_data)
        
        self.assertEqual(response.status_code, 200)
        self.assertContains(response, 'Fully Covered by Credit')
        self.assertNotContains(response, 'View Invoice')
    
    def test_booking_create_batch_post_missing_client(self):
        """Test booking creation fails without client selection."""
        booking_data = {
            'row_count': '1',
            'service_label_0': '1 Hour Dog Walk',
            'start_dt_0': '2025-09-20T10:00',
            'end_dt_0': '2025-09-20T11:00',
            'price_cents_0': '3500',
        }
        
        response = self.test_client.post('/bookings/create-batch/', booking_data)
        
        self.assertEqual(response.status_code, 302)  # Redirects back with error
    
    def test_booking_create_batch_post_invalid_datetime(self):
        """Test booking creation fails with invalid datetime format."""
        booking_data = {
            'client_id': str(self.client_obj.id),
            'row_count': '1',
            'service_label_0': '1 Hour Dog Walk',
            'start_dt_0': 'invalid-datetime',
            'end_dt_0': '2025-09-20T11:00',
            'price_cents_0': '3500',
        }
        
        response = self.test_client.post('/bookings/create-batch/', booking_data)
        
        self.assertEqual(response.status_code, 302)  # Redirects back with error
    
    @patch('core.views.create_bookings_with_billing')
    @patch('core.views.open_invoice_smart')
    def test_booking_create_batch_post_empty_rows(self, mock_open_invoice, mock_create_bookings):
        """Test booking creation handles empty rows gracefully."""
        # Mock the service functions
        mock_create_bookings.return_value = {
            'created_ids': [1],
            'invoice_id': None,
            'total_credit_used': 3500
        }
        
        booking_data = {
            'client_id': str(self.client_obj.id),
            'row_count': '2',
            # First row is incomplete (should be skipped)
            'service_label_0': '',
            'start_dt_0': '',
            # Second row has data (should be processed)
            'service_label_1': '1 Hour Dog Walk',
            'start_dt_1': '2025-09-20T10:00',
            'end_dt_1': '2025-09-20T11:00',
            'price_cents_1': '3500',
        }
        
        response = self.test_client.post('/bookings/create-batch/', booking_data)
        
        self.assertEqual(response.status_code, 200)  # Success - one valid row was processed
        self.assertContains(response, 'Booking Creation Results')
    
    def test_booking_create_batch_post_all_empty_rows(self):
        """Test booking creation fails when all rows are empty."""
        booking_data = {
            'client_id': str(self.client_obj.id),
            'row_count': '2',
            # All rows are incomplete
            'service_label_0': '',
            'start_dt_0': '',
            'service_label_1': '',
            'start_dt_1': '',
        }
        
        response = self.test_client.post('/bookings/create-batch/', booking_data)
        
        self.assertEqual(response.status_code, 302)  # Redirects back - no valid rows
=======
class BookingCreateServiceTest(TestCase):
    """Test booking creation service with billing functionality."""
    
    def setUp(self):
        """Set up test data."""
        self.client = Client.objects.create(
            name='Service Test Client',
            email='servicetest@example.com',
            phone='+1234567890',
            address='123 Service St, Test City, TS 12345',
            credit_cents=5000,  # Start with $50.00 credit
            status='active',
            stripe_customer_id='cus_test123'  # Mock Stripe customer ID
        )
        
        # Sample booking data
        self.base_booking_data = {
            'service_label': '1 hour walk',
            'start_dt': timezone.now(),
            'end_dt': timezone.now() + timedelta(hours=1),
            'location': 'Central Park',
            'dogs': 2,
            'price_cents': 2500,  # $25.00
            'notes': 'Test booking'
        }
    
    @patch('core.booking_create_service.create_or_reuse_draft_invoice')
    @patch('core.booking_create_service.push_invoice_items_from_booking')
    def test_fully_credit_covered_rows(self, mock_push_items, mock_create_invoice):
        """Test bookings fully covered by credit - no invoice needed."""
        from .booking_create_service import create_bookings_with_billing
        
        # Create 2 bookings, both covered by credit (2 * $25 = $50, client has $50 credit)
        rows = [
            self.base_booking_data.copy(),
            {**self.base_booking_data, 'location': 'Dog Park'}
        ]
        
        result = create_bookings_with_billing(self.client, rows)
        
        # Verify result
        self.assertEqual(len(result['created_ids']), 2)
        self.assertIsNone(result['invoice_id'])
        self.assertEqual(result['total_credit_used'], 5000)
        
        # Verify bookings created
        bookings = Booking.objects.filter(id__in=result['created_ids'])
        self.assertEqual(bookings.count(), 2)
        
        for booking in bookings:
            self.assertEqual(booking.client, self.client)
            self.assertIsNone(booking.stripe_invoice_id)  # No invoice needed
            self.assertEqual(booking.price_cents, 2500)
            self.assertEqual(booking.status, 'confirmed')
        
        # Verify credit used
        self.client.refresh_from_db()
        self.assertEqual(self.client.credit_cents, 0)
        
        # Verify no Stripe calls made
        mock_create_invoice.assert_not_called()
        mock_push_items.assert_not_called()
    
    @patch('core.booking_create_service.create_or_reuse_draft_invoice')
    @patch('core.booking_create_service.push_invoice_items_from_booking')
    def test_fully_invoiced_rows(self, mock_push_items, mock_create_invoice):
        """Test bookings with no credit - fully invoiced."""
        from .booking_create_service import create_bookings_with_billing
        
        # Set client credit to zero
        self.client.credit_cents = 0
        self.client.save()
        
        mock_create_invoice.return_value = 'in_test123'
        
        rows = [
            self.base_booking_data.copy(),
            {**self.base_booking_data, 'location': 'Dog Park'}
        ]
        
        result = create_bookings_with_billing(self.client, rows)
        
        # Verify result
        self.assertEqual(len(result['created_ids']), 2)
        self.assertEqual(result['invoice_id'], 'in_test123')
        self.assertEqual(result['total_credit_used'], 0)
        
        # Verify bookings created with invoice ID
        bookings = Booking.objects.filter(id__in=result['created_ids'])
        self.assertEqual(bookings.count(), 2)
        
        for booking in bookings:
            self.assertEqual(booking.stripe_invoice_id, 'in_test123')
            self.assertEqual(booking.price_cents, 2500)
        
        # Verify one invoice created and two items pushed
        mock_create_invoice.assert_called_once_with(self.client)
        self.assertEqual(mock_push_items.call_count, 2)
    
    @patch('core.booking_create_service.create_or_reuse_draft_invoice')
    @patch('core.booking_create_service.push_invoice_items_from_booking')
    def test_mixed_rows_scenario(self, mock_push_items, mock_create_invoice):
        """Test mixed scenario - some credit-covered, some invoiced."""
        from .booking_create_service import create_bookings_with_billing
        
        # Client has $30 credit, bookings cost $25 each
        self.client.credit_cents = 3000
        self.client.save()
        
        mock_create_invoice.return_value = 'in_mixed123'
        
        rows = [
            self.base_booking_data.copy(),  # $25 - fully covered by credit
            {**self.base_booking_data, 'location': 'Dog Park', 'price_cents': 2000}  # $20 - $5 from credit, $15 invoiced
        ]
        
        result = create_bookings_with_billing(self.client, rows)
        
        # Verify result
        self.assertEqual(len(result['created_ids']), 2)
        self.assertEqual(result['invoice_id'], 'in_mixed123')
        self.assertEqual(result['total_credit_used'], 3000)  # All $30 credit used
        
        # Verify bookings
        bookings = Booking.objects.filter(id__in=result['created_ids']).order_by('id')
        
        # First booking - fully covered by credit
        first_booking = bookings[0]
        self.assertIsNone(first_booking.stripe_invoice_id)
        self.assertEqual(first_booking.price_cents, 2500)
        
        # Second booking - partially invoiced
        second_booking = bookings[1] 
        self.assertEqual(second_booking.stripe_invoice_id, 'in_mixed123')
        self.assertEqual(second_booking.price_cents, 2000)
        
        # Verify credit depleted
        self.client.refresh_from_db()
        self.assertEqual(self.client.credit_cents, 0)
        
        # Verify one invoice created and one item pushed (only for second booking)
        mock_create_invoice.assert_called_once_with(self.client)
        mock_push_items.assert_called_once()
    
    @patch('core.booking_create_service.create_or_reuse_draft_invoice')
    @patch('core.booking_create_service.push_invoice_items_from_booking')
    def test_overnight_service_end_dt_increment(self, mock_push_items, mock_create_invoice):
        """Test overnight service increments end_dt by +1 day."""
        from .booking_create_service import create_bookings_with_billing
        
        original_start = timezone.now()
        original_end = original_start + timedelta(hours=12)
        expected_end = original_end + timedelta(days=1)
        
        # Set up mock for invoice creation since price exceeds credit
        mock_create_invoice.return_value = 'in_overnight123'
        
        rows = [{
            'service_label': 'Overnight Care',
            'start_dt': original_start,
            'end_dt': original_end,
            'location': 'Client Home',
            'dogs': 1,
            'price_cents': 12000,  # $120 (exceeds $50 credit)
            'notes': 'Overnight test'
        }]
        
        result = create_bookings_with_billing(self.client, rows)
        
        # Verify booking created with adjusted end_dt
        booking = Booking.objects.get(id=result['created_ids'][0])
        self.assertEqual(booking.start_dt, original_start)
        self.assertEqual(booking.end_dt, expected_end)
        self.assertEqual(booking.service_label, 'Overnight Care')
        
        # Verify invoice created since amount exceeds credit
        self.assertEqual(result['invoice_id'], 'in_overnight123')
        mock_create_invoice.assert_called_once_with(self.client)
    
    def test_service_resolution(self):
        """Test service code and display label resolution."""
        from .booking_create_service import create_bookings_with_billing
        
        rows = [{
            'service_label': '30 minute walk',  # Should resolve to walk_30min
            'start_dt': timezone.now(),
            'end_dt': timezone.now() + timedelta(minutes=30),
            'location': 'Neighborhood',
            'dogs': 1,
            'price_cents': 1500,  # $15
            'notes': 'Quick walk'
        }]
        
        result = create_bookings_with_billing(self.client, rows)
        
        # Verify service resolution
        booking = Booking.objects.get(id=result['created_ids'][0])
        self.assertEqual(booking.service_code, 'walk_30min')
        self.assertIn('30', booking.service_name)  # Display name should contain '30'
        self.assertEqual(booking.service_label, '30 minute walk')  # Original label preserved
    
    @patch('core.booking_create_service.create_or_reuse_draft_invoice')
    @patch('core.booking_create_service.push_invoice_items_from_booking') 
    def test_single_draft_invoice_reuse(self, mock_push_items, mock_create_invoice):
        """Test that ONE draft invoice is reused across all billable rows."""
        from .booking_create_service import create_bookings_with_billing
        
        # Client has no credit, so all bookings will be invoiced
        self.client.credit_cents = 0
        self.client.save()
        
        mock_create_invoice.return_value = 'in_reuse123'
        
        # Create 3 bookings, all need billing
        rows = [
            self.base_booking_data.copy(),
            {**self.base_booking_data, 'location': 'Park A'},
            {**self.base_booking_data, 'location': 'Park B'}
        ]
        
        result = create_bookings_with_billing(self.client, rows)
        
        # Verify only ONE invoice created
        mock_create_invoice.assert_called_once_with(self.client)
        
        # Verify all bookings have same invoice_id
        bookings = Booking.objects.filter(id__in=result['created_ids'])
        for booking in bookings:
            self.assertEqual(booking.stripe_invoice_id, 'in_reuse123')
        
        # Verify 3 items pushed to same invoice
        self.assertEqual(mock_push_items.call_count, 3)
        for call in mock_push_items.call_args_list:
            self.assertEqual(call[0][1], 'in_reuse123')  # invoice_id argument
    
    def test_empty_rows(self):
        """Test handling of empty rows list."""
        from .booking_create_service import create_bookings_with_billing
        
        result = create_bookings_with_billing(self.client, [])
        
        self.assertEqual(result['created_ids'], [])
        self.assertIsNone(result['invoice_id'])
        self.assertEqual(result['total_credit_used'], 0)
        
        # Verify no bookings created
        self.assertEqual(Booking.objects.filter(client=self.client).count(), 0)
        
        # Verify client credit unchanged
        self.client.refresh_from_db()
        self.assertEqual(self.client.credit_cents, 5000)
    
    def test_default_booking_values(self):
        """Test default values are applied correctly."""
        from .booking_create_service import create_bookings_with_billing
        
        # Minimal row data
        rows = [{
            'service_label': 'walk',
            'start_dt': timezone.now(),
            'end_dt': timezone.now() + timedelta(hours=1),
            'price_cents': 2000
        }]
        
        result = create_bookings_with_billing(self.client, rows)
        
        booking = Booking.objects.get(id=result['created_ids'][0])
        self.assertEqual(booking.location, '')  # Default empty string
        self.assertEqual(booking.dogs, 1)  # Default 1
        self.assertEqual(booking.notes, '')  # Default empty string
        self.assertEqual(booking.status, 'confirmed')  # Default status
        self.assertFalse(booking.deleted)  # Default False
    
    @patch('core.booking_create_service.create_or_reuse_draft_invoice')
    @patch('core.booking_create_service.push_invoice_items_from_booking')
    def test_acceptance_criteria_single_invoice_for_batch(self, mock_push_items, mock_create_invoice):
        """Integration test verifying acceptance criteria: one draft invoice is used for the batch."""
        from .booking_create_service import create_bookings_with_billing
        
        # Client has partial credit
        self.client.credit_cents = 3000  # $30 credit
        self.client.save()
        
        mock_create_invoice.return_value = 'in_batch_test'
        
        # Create bookings: some fully covered, some partially covered, some fully invoiced
        rows = [
            # $15 - fully covered by credit, no invoice needed
            {**self.base_booking_data, 'price_cents': 1500, 'location': 'Park A'},
            
            # $25 - $15 from remaining credit, $10 invoiced
            {**self.base_booking_data, 'price_cents': 2500, 'location': 'Park B'},
            
            # $30 - no credit left, fully invoiced  
            {**self.base_booking_data, 'price_cents': 3000, 'location': 'Park C'},
        ]
        
        result = create_bookings_with_billing(self.client, rows)
        
        # Verify acceptance criteria
        self.assertEqual(len(result['created_ids']), 3)
        self.assertEqual(result['invoice_id'], 'in_batch_test')  # ONE invoice for batch
        self.assertEqual(result['total_credit_used'], 3000)  # All credit used
        
        # Verify correct stripe_invoice_id assignment
        bookings = Booking.objects.filter(id__in=result['created_ids']).order_by('id')
        
        # First booking - fully credit covered
        self.assertIsNone(bookings[0].stripe_invoice_id)
        
        # Second and third bookings - linked to invoice
        self.assertEqual(bookings[1].stripe_invoice_id, 'in_batch_test')
        self.assertEqual(bookings[2].stripe_invoice_id, 'in_batch_test')
        
        # Verify only ONE draft invoice created for the entire batch
        mock_create_invoice.assert_called_once_with(self.client)
        
        # Verify two invoice items pushed (for bookings 2 and 3)
        self.assertEqual(mock_push_items.call_count, 2)
>>>>>>> b12e0887
<|MERGE_RESOLUTION|>--- conflicted
+++ resolved
@@ -1123,7 +1123,6 @@
         self.assertEqual(db_client.credit_cents, 700)
 
 
-<<<<<<< HEAD
 class WebViewsTest(TestCase):
     """Test web views for client management and booking creation."""
     
@@ -1144,7 +1143,6 @@
     def test_client_list_get(self):
         """Test client list GET request shows clients and form."""
         response = self.test_client.get('/clients/')
-        
         self.assertEqual(response.status_code, 200)
         self.assertContains(response, 'Test Client')
         self.assertContains(response, 'test@example.com')
@@ -1160,13 +1158,10 @@
             'address': '456 New St, New City, NS 54321',
             'notes': 'New client notes'
         }
-        
         response = self.test_client.post('/clients/', new_client_data)
-        
         # Should redirect to client list
         self.assertEqual(response.status_code, 302)
         self.assertEqual(response.url, '/clients/')
-        
         # Verify client was created
         new_client = Client.objects.get(email='new@example.com')
         self.assertEqual(new_client.name, 'New Client')
@@ -1180,9 +1175,7 @@
             'name': 'Test Name',
             'phone': '+1234567890'
         })
-        
         self.assertEqual(response.status_code, 200)  # Renders form with error
-        
         # Verify no client was created
         self.assertFalse(Client.objects.filter(name='Test Name').exists())
     
@@ -1191,14 +1184,12 @@
         response = self.test_client.post(f'/clients/{self.client_obj.id}/credit/', {
             'credit_amount': '25.50'
         })
-        
         self.assertEqual(response.status_code, 200)
         response_data = response.json()
         self.assertTrue(response_data['success'])
         self.assertIn('Added $25.50 credit', response_data['message'])
         self.assertEqual(response_data['new_balance_cents'], 7550)  # 5000 + 2550
         self.assertEqual(response_data['new_balance_aud'], 75.50)
-        
         # Verify database was updated
         self.client_obj.refresh_from_db()
         self.assertEqual(self.client_obj.credit_cents, 7550)
@@ -1208,7 +1199,6 @@
         response = self.test_client.post(f'/clients/{self.client_obj.id}/credit/', {
             'credit_amount': 'invalid'
         })
-        
         self.assertEqual(response.status_code, 400)
         response_data = response.json()
         self.assertIn('error', response_data)
@@ -1219,7 +1209,6 @@
         response = self.test_client.post(f'/clients/{self.client_obj.id}/credit/', {
             'credit_amount': '-10.00'
         })
-        
         self.assertEqual(response.status_code, 400)
         response_data = response.json()
         self.assertIn('error', response_data)
@@ -1230,13 +1219,11 @@
         response = self.test_client.post('/clients/999/credit/', {
             'credit_amount': '10.00'
         })
-        
         self.assertEqual(response.status_code, 404)
     
     def test_booking_create_batch_get(self):
         """Test booking creation form GET request."""
         response = self.test_client.get('/bookings/create-batch/')
-        
         self.assertEqual(response.status_code, 200)
         self.assertContains(response, 'Create Batch Bookings')
         self.assertContains(response, 'Test Client')
@@ -1248,14 +1235,12 @@
     @patch('core.views.open_invoice_smart')
     def test_booking_create_batch_post_success(self, mock_open_invoice, mock_create_bookings):
         """Test successful booking batch creation."""
-        # Mock the service functions
         mock_create_bookings.return_value = {
             'created_ids': [1, 2],
             'invoice_id': 'in_test123',
             'total_credit_used': 3500
         }
         mock_open_invoice.return_value = 'https://dashboard.stripe.com/test/invoices/in_test123'
-        
         booking_data = {
             'client_id': str(self.client_obj.id),
             'row_count': '1',
@@ -1267,23 +1252,17 @@
             'price_cents_0': '3500',
             'notes_0': 'Regular walk'
         }
-        
         response = self.test_client.post('/bookings/create-batch/', booking_data)
-        
         self.assertEqual(response.status_code, 200)
         self.assertContains(response, 'Booking Creation Results')
         self.assertContains(response, 'Created <strong>2</strong> booking(s)')
         self.assertContains(response, '$35.00 AUD')  # Credit used
         self.assertContains(response, 'https://dashboard.stripe.com/test/invoices/in_test123')
-        
-        # Verify the service was called correctly
         mock_create_bookings.assert_called_once()
         args, kwargs = mock_create_bookings.call_args
         client_arg, rows_arg = args
-        
         self.assertEqual(client_arg.id, self.client_obj.id)
         self.assertEqual(len(rows_arg), 1)
-        
         row = rows_arg[0]
         self.assertEqual(row['service_label'], '1 Hour Dog Walk')
         self.assertEqual(row['location'], 'Central Park')
@@ -1299,7 +1278,6 @@
             'invoice_id': None,
             'total_credit_used': 2000
         }
-        
         booking_data = {
             'client_id': str(self.client_obj.id),
             'row_count': '1',
@@ -1308,9 +1286,7 @@
             'end_dt_0': '2025-09-20T10:30',
             'price_cents_0': '2000',
         }
-        
         response = self.test_client.post('/bookings/create-batch/', booking_data)
-        
         self.assertEqual(response.status_code, 200)
         self.assertContains(response, 'Fully Covered by Credit')
         self.assertNotContains(response, 'View Invoice')
@@ -1324,9 +1300,7 @@
             'end_dt_0': '2025-09-20T11:00',
             'price_cents_0': '3500',
         }
-        
         response = self.test_client.post('/bookings/create-batch/', booking_data)
-        
         self.assertEqual(response.status_code, 302)  # Redirects back with error
     
     def test_booking_create_batch_post_invalid_datetime(self):
@@ -1339,37 +1313,29 @@
             'end_dt_0': '2025-09-20T11:00',
             'price_cents_0': '3500',
         }
-        
         response = self.test_client.post('/bookings/create-batch/', booking_data)
-        
         self.assertEqual(response.status_code, 302)  # Redirects back with error
     
     @patch('core.views.create_bookings_with_billing')
     @patch('core.views.open_invoice_smart')
     def test_booking_create_batch_post_empty_rows(self, mock_open_invoice, mock_create_bookings):
         """Test booking creation handles empty rows gracefully."""
-        # Mock the service functions
         mock_create_bookings.return_value = {
             'created_ids': [1],
             'invoice_id': None,
             'total_credit_used': 3500
         }
-        
         booking_data = {
             'client_id': str(self.client_obj.id),
             'row_count': '2',
-            # First row is incomplete (should be skipped)
             'service_label_0': '',
             'start_dt_0': '',
-            # Second row has data (should be processed)
             'service_label_1': '1 Hour Dog Walk',
             'start_dt_1': '2025-09-20T10:00',
             'end_dt_1': '2025-09-20T11:00',
             'price_cents_1': '3500',
         }
-        
         response = self.test_client.post('/bookings/create-batch/', booking_data)
-        
         self.assertEqual(response.status_code, 200)  # Success - one valid row was processed
         self.assertContains(response, 'Booking Creation Results')
     
@@ -1378,17 +1344,15 @@
         booking_data = {
             'client_id': str(self.client_obj.id),
             'row_count': '2',
-            # All rows are incomplete
             'service_label_0': '',
             'start_dt_0': '',
             'service_label_1': '',
             'start_dt_1': '',
         }
-        
         response = self.test_client.post('/bookings/create-batch/', booking_data)
-        
         self.assertEqual(response.status_code, 302)  # Redirects back - no valid rows
-=======
+
+
 class BookingCreateServiceTest(TestCase):
     """Test booking creation service with billing functionality."""
     
@@ -1404,7 +1368,6 @@
             stripe_customer_id='cus_test123'  # Mock Stripe customer ID
         )
         
-        # Sample booking data
         self.base_booking_data = {
             'service_label': '1 hour walk',
             'start_dt': timezone.now(),
@@ -1418,294 +1381,194 @@
     @patch('core.booking_create_service.create_or_reuse_draft_invoice')
     @patch('core.booking_create_service.push_invoice_items_from_booking')
     def test_fully_credit_covered_rows(self, mock_push_items, mock_create_invoice):
-        """Test bookings fully covered by credit - no invoice needed."""
+        """Bookings fully covered by credit -> no invoice."""
         from .booking_create_service import create_bookings_with_billing
-        
-        # Create 2 bookings, both covered by credit (2 * $25 = $50, client has $50 credit)
         rows = [
             self.base_booking_data.copy(),
             {**self.base_booking_data, 'location': 'Dog Park'}
         ]
-        
         result = create_bookings_with_billing(self.client, rows)
-        
-        # Verify result
         self.assertEqual(len(result['created_ids']), 2)
         self.assertIsNone(result['invoice_id'])
         self.assertEqual(result['total_credit_used'], 5000)
-        
-        # Verify bookings created
         bookings = Booking.objects.filter(id__in=result['created_ids'])
         self.assertEqual(bookings.count(), 2)
-        
         for booking in bookings:
             self.assertEqual(booking.client, self.client)
-            self.assertIsNone(booking.stripe_invoice_id)  # No invoice needed
+            self.assertIsNone(booking.stripe_invoice_id)
             self.assertEqual(booking.price_cents, 2500)
             self.assertEqual(booking.status, 'confirmed')
-        
-        # Verify credit used
         self.client.refresh_from_db()
         self.assertEqual(self.client.credit_cents, 0)
-        
-        # Verify no Stripe calls made
         mock_create_invoice.assert_not_called()
         mock_push_items.assert_not_called()
     
     @patch('core.booking_create_service.create_or_reuse_draft_invoice')
     @patch('core.booking_create_service.push_invoice_items_from_booking')
     def test_fully_invoiced_rows(self, mock_push_items, mock_create_invoice):
-        """Test bookings with no credit - fully invoiced."""
+        """No credit -> fully invoiced, single draft invoice reused."""
         from .booking_create_service import create_bookings_with_billing
-        
-        # Set client credit to zero
         self.client.credit_cents = 0
         self.client.save()
-        
         mock_create_invoice.return_value = 'in_test123'
-        
         rows = [
             self.base_booking_data.copy(),
             {**self.base_booking_data, 'location': 'Dog Park'}
         ]
-        
         result = create_bookings_with_billing(self.client, rows)
-        
-        # Verify result
         self.assertEqual(len(result['created_ids']), 2)
         self.assertEqual(result['invoice_id'], 'in_test123')
         self.assertEqual(result['total_credit_used'], 0)
-        
-        # Verify bookings created with invoice ID
         bookings = Booking.objects.filter(id__in=result['created_ids'])
         self.assertEqual(bookings.count(), 2)
-        
         for booking in bookings:
             self.assertEqual(booking.stripe_invoice_id, 'in_test123')
             self.assertEqual(booking.price_cents, 2500)
-        
-        # Verify one invoice created and two items pushed
         mock_create_invoice.assert_called_once_with(self.client)
         self.assertEqual(mock_push_items.call_count, 2)
     
     @patch('core.booking_create_service.create_or_reuse_draft_invoice')
     @patch('core.booking_create_service.push_invoice_items_from_booking')
     def test_mixed_rows_scenario(self, mock_push_items, mock_create_invoice):
-        """Test mixed scenario - some credit-covered, some invoiced."""
+        """Some credit-covered, some invoiced; total credit deducted once."""
         from .booking_create_service import create_bookings_with_billing
-        
-        # Client has $30 credit, bookings cost $25 each
-        self.client.credit_cents = 3000
+        self.client.credit_cents = 3000  # $30 credit
         self.client.save()
-        
         mock_create_invoice.return_value = 'in_mixed123'
-        
         rows = [
-            self.base_booking_data.copy(),  # $25 - fully covered by credit
-            {**self.base_booking_data, 'location': 'Dog Park', 'price_cents': 2000}  # $20 - $5 from credit, $15 invoiced
+            self.base_booking_data.copy(),  # $25 fully covered
+            {**self.base_booking_data, 'location': 'Dog Park', 'price_cents': 2000}  # $20 cost
         ]
-        
         result = create_bookings_with_billing(self.client, rows)
-        
-        # Verify result
         self.assertEqual(len(result['created_ids']), 2)
         self.assertEqual(result['invoice_id'], 'in_mixed123')
-        self.assertEqual(result['total_credit_used'], 3000)  # All $30 credit used
-        
-        # Verify bookings
+        self.assertEqual(result['total_credit_used'], 3000)
         bookings = Booking.objects.filter(id__in=result['created_ids']).order_by('id')
-        
-        # First booking - fully covered by credit
         first_booking = bookings[0]
         self.assertIsNone(first_booking.stripe_invoice_id)
         self.assertEqual(first_booking.price_cents, 2500)
-        
-        # Second booking - partially invoiced
-        second_booking = bookings[1] 
+        second_booking = bookings[1]
         self.assertEqual(second_booking.stripe_invoice_id, 'in_mixed123')
         self.assertEqual(second_booking.price_cents, 2000)
-        
-        # Verify credit depleted
         self.client.refresh_from_db()
         self.assertEqual(self.client.credit_cents, 0)
-        
-        # Verify one invoice created and one item pushed (only for second booking)
         mock_create_invoice.assert_called_once_with(self.client)
         mock_push_items.assert_called_once()
     
     @patch('core.booking_create_service.create_or_reuse_draft_invoice')
     @patch('core.booking_create_service.push_invoice_items_from_booking')
     def test_overnight_service_end_dt_increment(self, mock_push_items, mock_create_invoice):
-        """Test overnight service increments end_dt by +1 day."""
+        """Overnight service increments end_dt by +1 day; invoice when needed."""
         from .booking_create_service import create_bookings_with_billing
-        
         original_start = timezone.now()
         original_end = original_start + timedelta(hours=12)
         expected_end = original_end + timedelta(days=1)
-        
-        # Set up mock for invoice creation since price exceeds credit
         mock_create_invoice.return_value = 'in_overnight123'
-        
         rows = [{
             'service_label': 'Overnight Care',
             'start_dt': original_start,
             'end_dt': original_end,
             'location': 'Client Home',
             'dogs': 1,
-            'price_cents': 12000,  # $120 (exceeds $50 credit)
+            'price_cents': 12000,
             'notes': 'Overnight test'
         }]
-        
         result = create_bookings_with_billing(self.client, rows)
-        
-        # Verify booking created with adjusted end_dt
         booking = Booking.objects.get(id=result['created_ids'][0])
         self.assertEqual(booking.start_dt, original_start)
         self.assertEqual(booking.end_dt, expected_end)
         self.assertEqual(booking.service_label, 'Overnight Care')
-        
-        # Verify invoice created since amount exceeds credit
         self.assertEqual(result['invoice_id'], 'in_overnight123')
         mock_create_invoice.assert_called_once_with(self.client)
     
     def test_service_resolution(self):
-        """Test service code and display label resolution."""
+        """Service code/display resolution is applied and original label kept."""
         from .booking_create_service import create_bookings_with_billing
-        
         rows = [{
-            'service_label': '30 minute walk',  # Should resolve to walk_30min
+            'service_label': '30 minute walk',
             'start_dt': timezone.now(),
             'end_dt': timezone.now() + timedelta(minutes=30),
             'location': 'Neighborhood',
             'dogs': 1,
-            'price_cents': 1500,  # $15
+            'price_cents': 1500,
             'notes': 'Quick walk'
         }]
-        
         result = create_bookings_with_billing(self.client, rows)
-        
-        # Verify service resolution
         booking = Booking.objects.get(id=result['created_ids'][0])
         self.assertEqual(booking.service_code, 'walk_30min')
-        self.assertIn('30', booking.service_name)  # Display name should contain '30'
-        self.assertEqual(booking.service_label, '30 minute walk')  # Original label preserved
+        self.assertIn('30', booking.service_name)
+        self.assertEqual(booking.service_label, '30 minute walk')
     
     @patch('core.booking_create_service.create_or_reuse_draft_invoice')
     @patch('core.booking_create_service.push_invoice_items_from_booking') 
     def test_single_draft_invoice_reuse(self, mock_push_items, mock_create_invoice):
-        """Test that ONE draft invoice is reused across all billable rows."""
+        """ONE draft invoice reused across all billable rows."""
         from .booking_create_service import create_bookings_with_billing
-        
-        # Client has no credit, so all bookings will be invoiced
         self.client.credit_cents = 0
         self.client.save()
-        
         mock_create_invoice.return_value = 'in_reuse123'
-        
-        # Create 3 bookings, all need billing
         rows = [
             self.base_booking_data.copy(),
             {**self.base_booking_data, 'location': 'Park A'},
             {**self.base_booking_data, 'location': 'Park B'}
         ]
-        
         result = create_bookings_with_billing(self.client, rows)
-        
-        # Verify only ONE invoice created
         mock_create_invoice.assert_called_once_with(self.client)
-        
-        # Verify all bookings have same invoice_id
         bookings = Booking.objects.filter(id__in=result['created_ids'])
         for booking in bookings:
             self.assertEqual(booking.stripe_invoice_id, 'in_reuse123')
-        
-        # Verify 3 items pushed to same invoice
         self.assertEqual(mock_push_items.call_count, 3)
         for call in mock_push_items.call_args_list:
-            self.assertEqual(call[0][1], 'in_reuse123')  # invoice_id argument
+            self.assertEqual(call[0][1], 'in_reuse123')
     
     def test_empty_rows(self):
-        """Test handling of empty rows list."""
+        """Empty input rows -> no bookings, no invoice, no credit change."""
         from .booking_create_service import create_bookings_with_billing
-        
         result = create_bookings_with_billing(self.client, [])
-        
         self.assertEqual(result['created_ids'], [])
         self.assertIsNone(result['invoice_id'])
         self.assertEqual(result['total_credit_used'], 0)
-        
-        # Verify no bookings created
         self.assertEqual(Booking.objects.filter(client=self.client).count(), 0)
-        
-        # Verify client credit unchanged
         self.client.refresh_from_db()
         self.assertEqual(self.client.credit_cents, 5000)
     
     def test_default_booking_values(self):
-        """Test default values are applied correctly."""
+        """Defaults applied: location '', dogs 1, notes '', status confirmed, deleted False."""
         from .booking_create_service import create_bookings_with_billing
-        
-        # Minimal row data
         rows = [{
             'service_label': 'walk',
             'start_dt': timezone.now(),
             'end_dt': timezone.now() + timedelta(hours=1),
             'price_cents': 2000
         }]
-        
         result = create_bookings_with_billing(self.client, rows)
-        
         booking = Booking.objects.get(id=result['created_ids'][0])
-        self.assertEqual(booking.location, '')  # Default empty string
-        self.assertEqual(booking.dogs, 1)  # Default 1
-        self.assertEqual(booking.notes, '')  # Default empty string
-        self.assertEqual(booking.status, 'confirmed')  # Default status
-        self.assertFalse(booking.deleted)  # Default False
+        self.assertEqual(booking.location, '')
+        self.assertEqual(booking.dogs, 1)
+        self.assertEqual(booking.notes, '')
+        self.assertEqual(booking.status, 'confirmed')
+        self.assertFalse(booking.deleted)
     
     @patch('core.booking_create_service.create_or_reuse_draft_invoice')
     @patch('core.booking_create_service.push_invoice_items_from_booking')
     def test_acceptance_criteria_single_invoice_for_batch(self, mock_push_items, mock_create_invoice):
-        """Integration test verifying acceptance criteria: one draft invoice is used for the batch."""
+        """Acceptance: one draft invoice for the whole batch; credit applied first."""
         from .booking_create_service import create_bookings_with_billing
-        
-        # Client has partial credit
         self.client.credit_cents = 3000  # $30 credit
         self.client.save()
-        
         mock_create_invoice.return_value = 'in_batch_test'
-        
-        # Create bookings: some fully covered, some partially covered, some fully invoiced
         rows = [
-            # $15 - fully covered by credit, no invoice needed
             {**self.base_booking_data, 'price_cents': 1500, 'location': 'Park A'},
-            
-            # $25 - $15 from remaining credit, $10 invoiced
             {**self.base_booking_data, 'price_cents': 2500, 'location': 'Park B'},
-            
-            # $30 - no credit left, fully invoiced  
             {**self.base_booking_data, 'price_cents': 3000, 'location': 'Park C'},
         ]
-        
         result = create_bookings_with_billing(self.client, rows)
-        
-        # Verify acceptance criteria
         self.assertEqual(len(result['created_ids']), 3)
-        self.assertEqual(result['invoice_id'], 'in_batch_test')  # ONE invoice for batch
-        self.assertEqual(result['total_credit_used'], 3000)  # All credit used
-        
-        # Verify correct stripe_invoice_id assignment
+        self.assertEqual(result['invoice_id'], 'in_batch_test')
+        self.assertEqual(result['total_credit_used'], 3000)
         bookings = Booking.objects.filter(id__in=result['created_ids']).order_by('id')
-        
-        # First booking - fully credit covered
-        self.assertIsNone(bookings[0].stripe_invoice_id)
-        
-        # Second and third bookings - linked to invoice
+        self.assertIsNone(bookings[0].stripe_invoice_id)            # fully credit-covered
         self.assertEqual(bookings[1].stripe_invoice_id, 'in_batch_test')
         self.assertEqual(bookings[2].stripe_invoice_id, 'in_batch_test')
-        
-        # Verify only ONE draft invoice created for the entire batch
         mock_create_invoice.assert_called_once_with(self.client)
-        
-        # Verify two invoice items pushed (for bookings 2 and 3)
-        self.assertEqual(mock_push_items.call_count, 2)
->>>>>>> b12e0887
+        self.assertEqual(mock_push_items.call_count, 2)